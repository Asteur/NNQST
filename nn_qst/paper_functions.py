--- conflicted
+++ resolved
@@ -133,7 +133,6 @@
     num_units = weights_lambda.shape[0] - 1
     all_states = utils.get_all_states(num_units)
     all_states = np.insert(all_states, 0, 1, axis=1)
-<<<<<<< HEAD
     
     tmp1 = np.sum( list(map(lambda x: p_k(x, weights_lambda) * D_k(x, weights_lambda), all_states)), axis=0 )
     
@@ -145,14 +144,6 @@
         tmp2[i,:,:] = occurs[i] * D_k(dataset_hist[i,:], weights_lambda)
         
     res = tmp1 - np.sum( tmp2, axis = 0 ) / np.sum(occurs)
-=======
-    tmp1 = np.sum(list(map(lambda x: p_k(x, weights_lambda) * D_k(x, weights_lambda), all_states)), axis=0)
-    # # It should be commented!
-    # tmp1 /= Z_lambda(weights_lambda)
-
-    res = (tmp1 - tmp2) / len(dataset)
-
->>>>>>> b8858255
     return res
 
 
